/*
Copyright 2011 Jun Wako <wakojun@gmail.com>

This program is free software: you can redistribute it and/or modify
it under the terms of the GNU General Public License as published by
the Free Software Foundation, either version 2 of the License, or
(at your option) any later version.

This program is distributed in the hope that it will be useful,
but WITHOUT ANY WARRANTY; without even the implied warranty of
MERCHANTABILITY or FITNESS FOR A PARTICULAR PURPOSE.  See the
GNU General Public License for more details.

You should have received a copy of the GNU General Public License
along with this program.  If not, see <http://www.gnu.org/licenses/>.
*/

#include <stdint.h>

#include <avr/wdt.h>

#include <usbdrv/usbdrv.h>

#include "usbconfig.h"
#include "host.h"
#include "report.h"
#include "host_driver.h"
#include "vusb.h"
#include "print.h"
#include "debug.h"
#include "wait.h"
#include "usb_descriptor_common.h"

#ifdef RAW_ENABLE
#    include "raw_hid.h"
#endif

#if defined(CONSOLE_ENABLE)
#    define RBUF_SIZE 128
#    include "ring_buffer.h"
#endif

#define NEXT_INTERFACE __COUNTER__

/*
 * Interface indexes
 */
enum usb_interfaces {
    KEYBOARD_INTERFACE = NEXT_INTERFACE,
// It is important that the Raw HID interface is at a constant
// interface number, to support Linux/OSX platforms and chrome.hid
// If Raw HID is enabled, let it be always 1.
#ifdef RAW_ENABLE
    RAW_INTERFACE = NEXT_INTERFACE,
#endif
#if (defined(MOUSE_ENABLE) || defined(EXTRAKEY_ENABLE))
    MOUSE_EXTRA_INTERFACE = NEXT_INTERFACE,
#endif
#ifdef CONSOLE_ENABLE
    CONSOLE_INTERFACE = NEXT_INTERFACE,
#endif
    TOTAL_INTERFACES = NEXT_INTERFACE
};

#define MAX_INTERFACES 3

#if (NEXT_INTERFACE - 1) > MAX_INTERFACES
#    error There are not enough available interfaces to support all functions. Please disable one or more of the following: Mouse Keys, Extra Keys, Raw HID, Console
#endif

#if (defined(MOUSE_ENABLE) || defined(EXTRAKEY_ENABLE)) && CONSOLE_ENABLE
#    error Mouse/Extra Keys share an endpoint with Console. Please disable one of the two.
#endif

static uint8_t keyboard_led_state = 0;
static uint8_t vusb_idle_rate     = 0;

/* Keyboard report send buffer */
#define KBUF_SIZE 16
static report_keyboard_t kbuf[KBUF_SIZE];
static uint8_t           kbuf_head = 0;
static uint8_t           kbuf_tail = 0;

static report_keyboard_t keyboard_report_sent;

#define VUSB_TRANSFER_KEYBOARD_MAX_TRIES 10

/* transfer keyboard report from buffer */
void vusb_transfer_keyboard(void) {
    for (int i = 0; i < VUSB_TRANSFER_KEYBOARD_MAX_TRIES; i++) {
        if (usbInterruptIsReady()) {
            if (kbuf_head != kbuf_tail) {
                usbSetInterrupt((void *)&kbuf[kbuf_tail], sizeof(report_keyboard_t));
                kbuf_tail = (kbuf_tail + 1) % KBUF_SIZE;
                if (debug_keyboard) {
                    dprintf("V-USB: kbuf[%d->%d](%02X)\n", kbuf_tail, kbuf_head, (kbuf_head < kbuf_tail) ? (KBUF_SIZE - kbuf_tail + kbuf_head) : (kbuf_head - kbuf_tail));
                }
            }
            break;
        }
        usbPoll();
        wait_ms(1);
    }
}

/*------------------------------------------------------------------*
 * RAW HID
 *------------------------------------------------------------------*/
#ifdef RAW_ENABLE
#    define RAW_BUFFER_SIZE 32
#    define RAW_EPSIZE 8

static uint8_t raw_output_buffer[RAW_BUFFER_SIZE];
static uint8_t raw_output_received_bytes = 0;

void raw_hid_send(uint8_t *data, uint8_t length) {
    if (length != RAW_BUFFER_SIZE) {
        return;
    }

    uint8_t *temp = data;
    for (uint8_t i = 0; i < 4; i++) {
        while (!usbInterruptIsReady4()) {
            usbPoll();
        }
        usbSetInterrupt4(temp, 8);
        temp += 8;
    }
    while (!usbInterruptIsReady4()) {
        usbPoll();
    }
    usbSetInterrupt4(0, 0);
}

__attribute__((weak)) void raw_hid_receive(uint8_t *data, uint8_t length) {
    // Users should #include "raw_hid.h" in their own code
    // and implement this function there. Leave this as weak linkage
    // so users can opt to not handle data coming in.
}

void raw_hid_task(void) {
    if (raw_output_received_bytes == RAW_BUFFER_SIZE) {
        raw_hid_receive(raw_output_buffer, RAW_BUFFER_SIZE);
        raw_output_received_bytes = 0;
    }
}
#endif

/*------------------------------------------------------------------*
 * Console
 *------------------------------------------------------------------*/
#ifdef CONSOLE_ENABLE
#    define CONSOLE_BUFFER_SIZE 32
#    define CONSOLE_EPSIZE 8

int8_t sendchar(uint8_t c) {
    rbuf_enqueue(c);
    return 0;
}

static inline bool usbSendData3(char *data, uint8_t len) {
    uint8_t retries = 5;
    while (!usbInterruptIsReady3()) {
        if (!(retries--)) {
            return false;
        }
        usbPoll();
    }

    usbSetInterrupt3((unsigned char *)data, len);
    return true;
}

void console_task(void) {
    if (!usbConfiguration) {
        return;
    }

    if (!rbuf_has_data()) {
        return;
    }

    // Send in chunks of 8 padded to 32
    char    send_buf[CONSOLE_BUFFER_SIZE] = {0};
    uint8_t send_buf_count                = 0;
    while (rbuf_has_data() && send_buf_count < CONSOLE_EPSIZE) {
        send_buf[send_buf_count++] = rbuf_dequeue();
    }

    char *temp = send_buf;
    for (uint8_t i = 0; i < 4; i++) {
        if (!usbSendData3(temp, 8)) {
            break;
        }
        temp += 8;
    }

    usbSendData3(0, 0);
    usbPoll();
}
#endif

/*------------------------------------------------------------------*
 * Host driver
 *------------------------------------------------------------------*/
static uint8_t keyboard_leds(void);
static void    send_keyboard(report_keyboard_t *report);
static void    send_mouse(report_mouse_t *report);
static void    send_system(uint16_t data);
static void    send_consumer(uint16_t data);

static host_driver_t driver = {keyboard_leds, send_keyboard, send_mouse, send_system, send_consumer};

host_driver_t *vusb_driver(void) { return &driver; }

static uint8_t keyboard_leds(void) { return keyboard_led_state; }

static void send_keyboard(report_keyboard_t *report) {
    uint8_t next = (kbuf_head + 1) % KBUF_SIZE;
    if (next != kbuf_tail) {
        kbuf[kbuf_head] = *report;
        kbuf_head       = next;
    } else {
        dprint("kbuf: full\n");
    }

    // NOTE: send key strokes of Macro
    usbPoll();
    vusb_transfer_keyboard();
    keyboard_report_sent = *report;
}

typedef struct {
    uint8_t        report_id;
    report_mouse_t report;
} __attribute__((packed)) vusb_mouse_report_t;

static void send_mouse(report_mouse_t *report) {
#ifdef MOUSE_ENABLE
    vusb_mouse_report_t r = {.report_id = REPORT_ID_MOUSE, .report = *report};
    if (usbInterruptIsReady3()) {
        usbSetInterrupt3((void *)&r, sizeof(vusb_mouse_report_t));
    }
#endif
}

#ifdef EXTRAKEY_ENABLE
static void send_extra(uint8_t report_id, uint16_t data) {
    static uint8_t  last_id   = 0;
    static uint16_t last_data = 0;
    if ((report_id == last_id) && (data == last_data)) return;
    last_id   = report_id;
    last_data = data;

    report_extra_t report = {.report_id = report_id, .usage = data};
    if (usbInterruptIsReady3()) {
        usbSetInterrupt3((void *)&report, sizeof(report));
    }
}
#endif

static void send_system(uint16_t data) {
#ifdef EXTRAKEY_ENABLE
    send_extra(REPORT_ID_SYSTEM, data);
#endif
}

static void send_consumer(uint16_t data) {
#ifdef EXTRAKEY_ENABLE
    send_extra(REPORT_ID_CONSUMER, data);
#endif
}

/*------------------------------------------------------------------*
 * Request from host                                                *
 *------------------------------------------------------------------*/
static struct {
    uint16_t len;
    enum { NONE, SET_LED } kind;
} last_req;

usbMsgLen_t usbFunctionSetup(uchar data[8]) {
    usbRequest_t *rq = (void *)data;

    if ((rq->bmRequestType & USBRQ_TYPE_MASK) == USBRQ_TYPE_CLASS) { /* class request type */
        if (rq->bRequest == USBRQ_HID_GET_REPORT) {
            dprint("GET_REPORT:");
            if (rq->wIndex.word == KEYBOARD_INTERFACE) {
                usbMsgPtr = (usbMsgPtr_t)&keyboard_report_sent;
                return sizeof(keyboard_report_sent);
            }
        } else if (rq->bRequest == USBRQ_HID_GET_IDLE) {
            dprint("GET_IDLE:");
            usbMsgPtr = (usbMsgPtr_t)&vusb_idle_rate;
            return 1;
        } else if (rq->bRequest == USBRQ_HID_SET_IDLE) {
            vusb_idle_rate = rq->wValue.bytes[1];
            dprintf("SET_IDLE: %02X", vusb_idle_rate);
        } else if (rq->bRequest == USBRQ_HID_SET_REPORT) {
            dprint("SET_REPORT:");
            // Report Type: 0x02(Out)/ReportID: 0x00(none) && Interface: 0(keyboard)
            if (rq->wValue.word == 0x0200 && rq->wIndex.word == KEYBOARD_INTERFACE) {
                dprint("SET_LED:");
                last_req.kind = SET_LED;
                last_req.len  = rq->wLength.word;
            }
            return USB_NO_MSG;  // to get data in usbFunctionWrite
        } else {
            dprint("UNKNOWN:");
        }
    } else {
        dprint("VENDOR:");
        /* no vendor specific requests implemented */
    }
    dprint("\n");
    return 0; /* default for not implemented requests: return no data back to host */
}

uchar usbFunctionWrite(uchar *data, uchar len) {
    if (last_req.len == 0) {
        return -1;
    }
    switch (last_req.kind) {
        case SET_LED:
            dprintf("SET_LED: %02X\n", data[0]);
            keyboard_led_state = data[0];
            last_req.len       = 0;
            return 1;
            break;
        case NONE:
        default:
            return -1;
            break;
    }
    return 1;
}

void usbFunctionWriteOut(uchar *data, uchar len) {
#ifdef RAW_ENABLE
    // Data from host must be divided every 8bytes
    if (len != 8) {
        dprint("RAW: invalid length\n");
        raw_output_received_bytes = 0;
        return;
    }

    if (raw_output_received_bytes + len > RAW_BUFFER_SIZE) {
        dprint("RAW: buffer full\n");
        raw_output_received_bytes = 0;
    } else {
        for (uint8_t i = 0; i < 8; i++) {
            raw_output_buffer[raw_output_received_bytes + i] = data[i];
        }
        raw_output_received_bytes += len;
    }
#endif
}

/*------------------------------------------------------------------*
 * Descriptors                                                      *
 *------------------------------------------------------------------*/

const PROGMEM uchar keyboard_hid_report[] = {
    0x05, 0x01,  // Usage Page (Generic Desktop)
    0x09, 0x06,  // Usage (Keyboard)
    0xA1, 0x01,  // Collection (Application)
    // Modifiers (8 bits)
    0x05, 0x07,  //   Usage Page (Keyboard/Keypad)
    0x19, 0xE0,  //   Usage Minimum (Keyboard Left Control)
    0x29, 0xE7,  //   Usage Maximum (Keyboard Right GUI)
    0x15, 0x00,  //   Logical Minimum (0)
    0x25, 0x01,  //   Logical Maximum (1)
    0x95, 0x08,  //   Report Count (8)
    0x75, 0x01,  //   Report Size (1)
    0x81, 0x02,  //   Input (Data, Variable, Absolute)
    // Reserved (1 byte)
    0x95, 0x01,  //   Report Count (1)
    0x75, 0x08,  //   Report Size (8)
    0x81, 0x03,  //   Input (Constant)
    // Keycodes (6 bytes)
    0x05, 0x07,        //   Usage Page (Keyboard/Keypad)
    0x19, 0x00,        //   Usage Minimum (0)
    0x29, 0xFF,        //   Usage Maximum (255)
    0x15, 0x00,        //   Logical Minimum (0)
    0x26, 0xFF, 0x00,  //   Logical Maximum (255)
    0x95, 0x06,        //   Report Count (6)
    0x75, 0x08,        //   Report Size (8)
    0x81, 0x00,        //   Input (Data, Array, Absolute)

    // Status LEDs (5 bits)
    0x05, 0x08,  //   Usage Page (LED)
    0x19, 0x01,  //   Usage Minimum (Num Lock)
    0x29, 0x05,  //   Usage Maximum (Kana)
    0x95, 0x05,  //   Report Count (5)
    0x75, 0x01,  //   Report Size (1)
    0x91, 0x02,  //   Output (Data, Variable, Absolute)
    // LED padding (3 bits)
    0x95, 0x01,  //   Report Count (1)
    0x75, 0x03,  //   Report Size (3)
    0x91, 0x03,  //   Output (Constant)
    0xC0         // End Collection
};

#if defined(MOUSE_ENABLE) || defined(EXTRAKEY_ENABLE)
const PROGMEM uchar mouse_extra_hid_report[] = {
#    ifdef MOUSE_ENABLE
    // Mouse report descriptor
    0x05, 0x01,             // Usage Page (Generic Desktop)
    0x09, 0x02,             // Usage (Mouse)
    0xA1, 0x01,             // Collection (Application)
    0x85, REPORT_ID_MOUSE,  //   Report ID
    0x09, 0x01,             //   Usage (Pointer)
    0xA1, 0x00,             //   Collection (Physical)
    // Buttons (5 bits)
    0x05, 0x09,  //     Usage Page (Button)
    0x19, 0x01,  //     Usage Minimum (Button 1)
    0x29, 0x05,  //     Usage Maximum (Button 5)
    0x15, 0x00,  //     Logical Minimum (0)
    0x25, 0x01,  //     Logical Maximum (1)
    0x95, 0x05,  //     Report Count (5)
    0x75, 0x01,  //     Report Size (1)
    0x81, 0x02,  //     Input (Data, Variable, Absolute)
    // Button padding (3 bits)
    0x95, 0x01,  //     Report Count (1)
    0x75, 0x03,  //     Report Size (3)
    0x81, 0x03,  //     Input (Constant)

    // X/Y position (2 bytes)
    0x05, 0x01,  //     Usage Page (Generic Desktop)
    0x09, 0x30,  //     Usage (X)
    0x09, 0x31,  //     Usage (Y)
    0x15, 0x81,  //     Logical Minimum (-127)
    0x25, 0x7F,  //     Logical Maximum (127)
    0x95, 0x02,  //     Report Count (2)
    0x75, 0x08,  //     Report Size (8)
    0x81, 0x06,  //     Input (Data, Variable, Relative)

    // Vertical wheel (1 byte)
    0x09, 0x38,  //     Usage (Wheel)
    0x15, 0x81,  //     Logical Minimum (-127)
    0x25, 0x7F,  //     Logical Maximum (127)
    0x95, 0x01,  //     Report Count (1)
    0x75, 0x08,  //     Report Size (8)
    0x81, 0x06,  //     Input (Data, Variable, Relative)
    // Horizontal wheel (1 byte)
    0x05, 0x0C,        //     Usage Page (Consumer)
    0x0A, 0x38, 0x02,  //     Usage (AC Pan)
    0x15, 0x81,        //     Logical Minimum (-127)
    0x25, 0x7F,        //     Logical Maximum (127)
    0x95, 0x01,        //     Report Count (1)
    0x75, 0x08,        //     Report Size (8)
    0x81, 0x06,        //     Input (Data, Variable, Relative)
    0xC0,              //   End Collection
    0xC0,              // End Collection
#    endif

#    ifdef EXTRAKEY_ENABLE
    // Extrakeys report descriptor
    0x05, 0x01,              // Usage Page (Generic Desktop)
    0x09, 0x80,              // Usage (System Control)
    0xA1, 0x01,              // Collection (Application)
    0x85, REPORT_ID_SYSTEM,  //   Report ID
    0x19, 0x01,              //   Usage Minimum (Pointer)
    0x2A, 0xB7, 0x00,        //   Usage Maximum (System Display LCD Autoscale)
    0x15, 0x01,              //   Logical Minimum
    0x26, 0xB7, 0x00,        //   Logical Maximum
    0x95, 0x01,              //   Report Count (1)
    0x75, 0x10,              //   Report Size (16)
    0x81, 0x00,              //   Input (Data, Array, Absolute)
    0xC0,                    // End Collection

    0x05, 0x0C,                // Usage Page (Consumer)
    0x09, 0x01,                // Usage (Consumer Control)
    0xA1, 0x01,                // Collection (Application)
    0x85, REPORT_ID_CONSUMER,  //   Report ID
    0x19, 0x01,                //   Usage Minimum (Consumer Control)
    0x2A, 0xA0, 0x02,          //   Usage Maximum (AC Desktop Show All Applications)
    0x15, 0x01,                //   Logical Minimum
    0x26, 0xA0, 0x02,          //   Logical Maximum
    0x95, 0x01,                //   Report Count (1)
    0x75, 0x10,                //   Report Size (16)
    0x81, 0x00,                //   Input (Data, Array, Absolute)
    0xC0                       // End Collection
#    endif
};
#endif

#ifdef RAW_ENABLE
const PROGMEM uchar raw_hid_report[] = {
    0x06, RAW_USAGE_PAGE_LO, RAW_USAGE_PAGE_HI,  // Usage Page (Vendor Defined)
    0x09, RAW_USAGE_ID,                          // Usage (Vendor Defined)
    0xA1, 0x01,                                  // Collection (Application)
    // Data to host
    0x09, 0x62,             //   Usage (Vendor Defined)
    0x15, 0x00,             //   Logical Minimum (0)
    0x26, 0xFF, 0x00,       //   Logical Maximum (255)
    0x95, RAW_BUFFER_SIZE,  //   Report Count
    0x75, 0x08,             //   Report Size (8)
    0x81, 0x02,             //   Input (Data, Variable, Absolute)
    // Data from host
    0x09, 0x63,             //   Usage (Vendor Defined)
    0x15, 0x00,             //   Logical Minimum (0)
    0x26, 0xFF, 0x00,       //   Logical Maximum (255)
    0x95, RAW_BUFFER_SIZE,  //   Report Count
    0x75, 0x08,             //   Report Size (8)
    0x91, 0x02,             //   Output (Data, Variable, Absolute)
    0xC0                    // End Collection
};
#endif

#if defined(CONSOLE_ENABLE)
const PROGMEM uchar console_hid_report[] = {
    0x06, 0x31, 0xFF,  // Usage Page (Vendor Defined - PJRC Teensy compatible)
    0x09, 0x74,        // Usage (Vendor Defined - PJRC Teensy compatible)
    0xA1, 0x01,        // Collection (Application)
    // Data to host
    0x09, 0x75,                 //   Usage (Vendor Defined)
    0x15, 0x00,                 //   Logical Minimum (0x00)
    0x26, 0xFF, 0x00,           //   Logical Maximum (0x00FF)
    0x95, CONSOLE_BUFFER_SIZE,  //   Report Count
    0x75, 0x08,                 //   Report Size (8)
    0x81, 0x02,                 //   Input (Data, Variable, Absolute)
    // Data from host
    0x09, 0x76,                 //   Usage (Vendor Defined)
    0x15, 0x00,                 //   Logical Minimum (0x00)
    0x26, 0xFF, 0x00,           //   Logical Maximum (0x00FF)
    0x95, CONSOLE_BUFFER_SIZE,  //   Report Count
    0x75, 0x08,                 //   Report Size (8)
    0x91, 0x02,                 //   Output (Data)
    0xC0                        // End Collection
};
#endif

#ifndef SERIAL_NUMBER
#    define SERIAL_NUMBER 0
#endif

#ifndef USB_MAX_POWER_CONSUMPTION
#    define USB_MAX_POWER_CONSUMPTION 500
#endif

// TODO: change this to 10ms to match LUFA
#ifndef USB_POLLING_INTERVAL_MS
#    define USB_POLLING_INTERVAL_MS 1
#endif

// clang-format off
const PROGMEM usbStringDescriptor_t usbStringDescriptorZero = {
    .header = {
        .bLength         = USB_STRING_LEN(1),
        .bDescriptorType = USBDESCR_STRING
    },
    .bString             = {0x0409} // US English
};

const PROGMEM usbStringDescriptor_t usbStringDescriptorManufacturer = {
    .header = {
        .bLength         = USB_STRING_LEN(sizeof(STR(MANUFACTURER)) - 1),
        .bDescriptorType = USBDESCR_STRING
    },
    .bString             = LSTR(MANUFACTURER)
};

const PROGMEM usbStringDescriptor_t usbStringDescriptorProduct = {
    .header = {
        .bLength         = USB_STRING_LEN(sizeof(STR(PRODUCT)) - 1),
        .bDescriptorType = USBDESCR_STRING
    },
    .bString             = LSTR(PRODUCT)
};

const PROGMEM usbStringDescriptor_t usbStringDescriptorSerial = {
    .header = {
        .bLength         = USB_STRING_LEN(sizeof(STR(SERIAL_NUMBER)) - 1),
        .bDescriptorType = USBDESCR_STRING
    },
    .bString             = LSTR(SERIAL_NUMBER)
};

/*
 * Device descriptor
 */
<<<<<<< HEAD
#if USB_CFG_DESCR_PROPS_CONFIGURATION
const PROGMEM char usbDescriptorConfiguration[] = {
    /* USB configuration descriptor */
    9,               /* sizeof(usbDescriptorConfiguration): length of descriptor in bytes */
    USBDESCR_CONFIG, /* descriptor type */
#    if defined(MOUSE_ENABLE) || defined(EXTRAKEY_ENABLE)
    59,  // 9 + (9 + 9 + 7) + (9 + 9 + 7)
#    else
    34,  // 9 + (9 + 9 + 7)
#    endif
    0,
// 18 + 7 * USB_CFG_HAVE_INTRIN_ENDPOINT + 7 * USB_CFG_HAVE_INTRIN_ENDPOINT3 + 9, 0,
/* total length of data returned (including inlined descriptors) */
#    if defined(MOUSE_ENABLE) || defined(EXTRAKEY_ENABLE)
    2, /* number of interfaces in this configuration */
#    else
    1,
#    endif
    1, /* index of this configuration */
    0, /* configuration name string index */
#    if USB_CFG_IS_SELF_POWERED
    (1 << 7) | USBATTR_SELFPOWER, /* attributes */
#    else
    (1 << 7), /* attributes */
#    endif
    USB_MAX_POWER_CONSUMPTION / 2, /* max USB current in 2mA units */
=======
const PROGMEM usbDeviceDescriptor_t usbDeviceDescriptor = {
    .header = {
        .bLength         = sizeof(usbDeviceDescriptor_t),
        .bDescriptorType = USBDESCR_DEVICE
    },
    .bcdUSB              = 0x0110,
    .bDeviceClass        = 0x00,
    .bDeviceSubClass     = 0x00,
    .bDeviceProtocol     = 0x00,
    .bMaxPacketSize0     = 8,
    .idVendor            = VENDOR_ID,
    .idProduct           = PRODUCT_ID,
    .bcdDevice           = DEVICE_VER,
    .iManufacturer       = 0x01,
    .iProduct            = 0x02,
    .iSerialNumber       = 0x03,
    .bNumConfigurations  = 1
};

/*
 * Configuration descriptors
 */
const PROGMEM usbConfigurationDescriptor_t usbConfigurationDescriptor = {
    .header = {
        .header = {
            .bLength         = sizeof(usbConfigurationDescriptorHeader_t),
            .bDescriptorType = USBDESCR_CONFIG
        },
        .wTotalLength        = sizeof(usbConfigurationDescriptor_t),
        .bNumInterfaces      = TOTAL_INTERFACES,
        .bConfigurationValue = 0x01,
        .iConfiguration      = 0x00,
        .bmAttributes        = (1 << 7) | USBATTR_REMOTEWAKE,
        .bMaxPower           = USB_MAX_POWER_CONSUMPTION / 2
    },
>>>>>>> 22821045

    /*
     * Keyboard
     */
    .keyboardInterface = {
        .header = {
            .bLength         = sizeof(usbInterfaceDescriptor_t),
            .bDescriptorType = USBDESCR_INTERFACE
        },
        .bInterfaceNumber    = KEYBOARD_INTERFACE,
        .bAlternateSetting   = 0x00,
        .bNumEndpoints       = 1,
        .bInterfaceClass     = 0x03,
        .bInterfaceSubClass  = 0x01,
        .bInterfaceProtocol  = 0x01,
        .iInterface          = 0x00
    },
    .keyboardHID = {
        .header = {
            .bLength         = sizeof(usbHIDDescriptor_t),
            .bDescriptorType = USBDESCR_HID
        },
        .bcdHID              = 0x0101,
        .bCountryCode        = 0x00,
        .bNumDescriptors     = 1,
        .bDescriptorType     = USBDESCR_HID_REPORT,
        .wDescriptorLength   = sizeof(keyboard_hid_report)
    },
    .keyboardINEndpoint = {
        .header = {
            .bLength         = sizeof(usbEndpointDescriptor_t),
            .bDescriptorType = USBDESCR_ENDPOINT
        },
        .bEndpointAddress    = (USBRQ_DIR_DEVICE_TO_HOST | 1),
        .bmAttributes        = 0x03,
        .wMaxPacketSize      = 8,
        .bInterval           = USB_POLLING_INTERVAL_MS
    },

#    if defined(RAW_ENABLE)
    /*
     * RAW HID
     */
    .rawInterface = {
        .header = {
            .bLength         = sizeof(usbInterfaceDescriptor_t),
            .bDescriptorType = USBDESCR_INTERFACE
        },
        .bInterfaceNumber    = RAW_INTERFACE,
        .bAlternateSetting   = 0x00,
        .bNumEndpoints       = 2,
        .bInterfaceClass     = 0x03,
        .bInterfaceSubClass  = 0x00,
        .bInterfaceProtocol  = 0x00,
        .iInterface          = 0x00
    },
    .rawHID = {
        .header = {
            .bLength         = sizeof(usbHIDDescriptor_t),
            .bDescriptorType = USBDESCR_HID
        },
        .bcdHID              = 0x0101,
        .bCountryCode        = 0x00,
        .bNumDescriptors     = 2,
        .bDescriptorType     = USBDESCR_HID_REPORT,
        .wDescriptorLength   = sizeof(raw_hid_report)
    },
    .rawINEndpoint = {
        .header = {
            .bLength         = sizeof(usbEndpointDescriptor_t),
            .bDescriptorType = USBDESCR_ENDPOINT
        },
        .bEndpointAddress    = (USBRQ_DIR_DEVICE_TO_HOST | USB_CFG_EP4_NUMBER),
        .bmAttributes        = 0x03,
        .wMaxPacketSize      = RAW_EPSIZE,
        .bInterval           = USB_POLLING_INTERVAL_MS
    },
    .rawOUTEndpoint = {
        .header = {
            .bLength         = sizeof(usbEndpointDescriptor_t),
            .bDescriptorType = USBDESCR_ENDPOINT
        },
        .bEndpointAddress    = (USBRQ_DIR_HOST_TO_DEVICE | USB_CFG_EP4_NUMBER),
        .bmAttributes        = 0x03,
        .wMaxPacketSize      = RAW_EPSIZE,
        .bInterval           = USB_POLLING_INTERVAL_MS
    },
#    endif
#    if defined(MOUSE_ENABLE) || defined(EXTRAKEY_ENABLE)
    /*
     * Mouse/Extrakeys
     */
<<<<<<< HEAD
    /* Interface descriptor */
    9,                             /* sizeof(usbDescrInterface): length of descriptor in bytes */
    USBDESCR_INTERFACE,            /* descriptor type */
    1,                             /* index of this interface */
    0,                             /* alternate setting for this interface */
    USB_CFG_HAVE_INTRIN_ENDPOINT3, /* endpoints excl 0: number of endpoint descriptors to follow */
    0x03,                          /* CLASS: HID */
    0,                             /* SUBCLASS: none */
    0,                             /* PROTOCOL: none */
    0,                             /* string index for interface */
    /* HID descriptor */
    9,                                    /* sizeof(usbDescrHID): length of descriptor in bytes */
    USBDESCR_HID,                         /* descriptor type: HID */
    0x01, 0x01,                           /* BCD representation of HID version */
    0x00,                                 /* target country code */
    0x01,                                 /* number of HID Report (or other HID class) Descriptor infos to follow */
    0x22,                                 /* descriptor type: report */
    sizeof(mouse_extra_hid_report), 0,    /* total length of report descriptor */
#        if USB_CFG_HAVE_INTRIN_ENDPOINT3 /* endpoint descriptor for endpoint 3 */
    /* Endpoint descriptor */
    7,                                 /* sizeof(usbDescrEndpoint) */
    USBDESCR_ENDPOINT,                 /* descriptor type = endpoint */
    (char)(0x80 | USB_CFG_EP3_NUMBER), /* IN endpoint number 3 */
    0x03,                              /* attrib: Interrupt endpoint */
    8, 0,                              /* maximum packet size */
    USB_POLLING_INTERVAL_MS,           /* in ms */
#        endif
=======
    .mouseExtraInterface = {
        .header = {
            .bLength         = sizeof(usbInterfaceDescriptor_t),
            .bDescriptorType = USBDESCR_INTERFACE
        },
        .bInterfaceNumber    = MOUSE_EXTRA_INTERFACE,
        .bAlternateSetting   = 0x00,
        .bNumEndpoints       = 1,
        .bInterfaceClass     = 0x03,
        .bInterfaceSubClass  = 0x00,
        .bInterfaceProtocol  = 0x00,
        .iInterface          = 0x00
    },
    .mouseExtraHID = {
        .header = {
            .bLength         = sizeof(usbHIDDescriptor_t),
            .bDescriptorType = USBDESCR_HID
        },
        .bcdHID              = 0x0101,
        .bCountryCode        = 0x00,
        .bNumDescriptors     = 1,
        .bDescriptorType     = USBDESCR_HID_REPORT,
        .wDescriptorLength   = sizeof(mouse_extra_hid_report)
    },
    .mouseExtraINEndpoint = {
        .header = {
            .bLength         = sizeof(usbEndpointDescriptor_t),
            .bDescriptorType = USBDESCR_ENDPOINT
        },
        .bEndpointAddress    = (USBRQ_DIR_DEVICE_TO_HOST | USB_CFG_EP3_NUMBER),
        .bmAttributes        = 0x03,
        .wMaxPacketSize      = 8,
        .bInterval           = USB_POLLING_INTERVAL_MS
    },
#    endif
#    if defined(CONSOLE_ENABLE)
    /*
     * Console
     */
    .consoleInterface = {
        .header = {
            .bLength         = sizeof(usbInterfaceDescriptor_t),
            .bDescriptorType = USBDESCR_INTERFACE
        },
        .bInterfaceNumber    = CONSOLE_INTERFACE,
        .bAlternateSetting   = 0x00,
        .bNumEndpoints       = 2,
        .bInterfaceClass     = 0x03,
        .bInterfaceSubClass  = 0x00,
        .bInterfaceProtocol  = 0x00,
        .iInterface          = 0x00
    },
    .consoleHID = {
        .header = {
            .bLength         = sizeof(usbHIDDescriptor_t),
            .bDescriptorType = USBDESCR_HID
        },
        .bcdHID              = 0x0111,
        .bCountryCode        = 0x00,
        .bNumDescriptors     = 1,
        .bDescriptorType     = USBDESCR_HID_REPORT,
        .wDescriptorLength   = sizeof(console_hid_report)
    },
    .consoleINEndpoint = {
        .header = {
            .bLength         = sizeof(usbEndpointDescriptor_t),
            .bDescriptorType = USBDESCR_ENDPOINT
        },
        .bEndpointAddress    = (USBRQ_DIR_DEVICE_TO_HOST | USB_CFG_EP3_NUMBER),
        .bmAttributes        = 0x03,
        .wMaxPacketSize      = CONSOLE_EPSIZE,
        .bInterval           = 0x01
    },
    .consoleOUTEndpoint = {
        .header = {
            .bLength         = sizeof(usbEndpointDescriptor_t),
            .bDescriptorType = USBDESCR_ENDPOINT
        },
        .bEndpointAddress    = (USBRQ_DIR_HOST_TO_DEVICE | USB_CFG_EP3_NUMBER),
        .bmAttributes        = 0x03,
        .wMaxPacketSize      = CONSOLE_EPSIZE,
        .bInterval           = 0x01
    },
>>>>>>> 22821045
#    endif
};

// clang-format on

USB_PUBLIC usbMsgLen_t usbFunctionDescriptor(struct usbRequest *rq) {
    usbMsgLen_t len = 0;

    switch (rq->wValue.bytes[1]) {
        case USBDESCR_DEVICE:
            usbMsgPtr = (usbMsgPtr_t)&usbDeviceDescriptor;
            len       = sizeof(usbDeviceDescriptor_t);
            break;
        case USBDESCR_CONFIG:
            usbMsgPtr = (usbMsgPtr_t)&usbConfigurationDescriptor;
            len       = sizeof(usbConfigurationDescriptor_t);
            break;
        case USBDESCR_STRING:
            switch (rq->wValue.bytes[0]) {
                case 0:
                    usbMsgPtr = (usbMsgPtr_t)&usbStringDescriptorZero;
                    len       = usbStringDescriptorZero.header.bLength;
                    break;
                case 1:  // iManufacturer
                    usbMsgPtr = (usbMsgPtr_t)&usbStringDescriptorManufacturer;
                    len       = usbStringDescriptorManufacturer.header.bLength;
                    break;
                case 2:  // iProduct
                    usbMsgPtr = (usbMsgPtr_t)&usbStringDescriptorProduct;
                    len       = usbStringDescriptorProduct.header.bLength;
                    break;
                case 3:  // iSerialNumber
                    usbMsgPtr = (usbMsgPtr_t)&usbStringDescriptorSerial;
                    len       = usbStringDescriptorSerial.header.bLength;
                    break;
            }
            break;
        case USBDESCR_HID:
            switch (rq->wValue.bytes[0]) {
                case KEYBOARD_INTERFACE:
                    usbMsgPtr = (usbMsgPtr_t)&usbConfigurationDescriptor.keyboardHID;
                    len       = sizeof(usbHIDDescriptor_t);
                    break;
#if defined(RAW_ENABLE)
                case RAW_INTERFACE:
                    usbMsgPtr = (usbMsgPtr_t)&usbConfigurationDescriptor.rawHID;
                    len       = sizeof(usbHIDDescriptor_t);
                    break;
#endif
#if defined(MOUSE_ENABLE) || defined(EXTRAKEY_ENABLE)
                case MOUSE_EXTRA_INTERFACE:
                    usbMsgPtr = (usbMsgPtr_t)&usbConfigurationDescriptor.mouseExtraHID;
                    len       = sizeof(usbHIDDescriptor_t);
                    break;
#endif
#if defined(CONSOLE_ENABLE)
                case CONSOLE_INTERFACE:
                    usbMsgPtr = (usbMsgPtr_t)&usbConfigurationDescriptor.consoleHID;
                    len       = sizeof(usbHIDDescriptor_t);
                    break;
#endif
            }
            break;
        case USBDESCR_HID_REPORT:
            /* interface index */
            switch (rq->wIndex.word) {
                case KEYBOARD_INTERFACE:
                    usbMsgPtr = (usbMsgPtr_t)keyboard_hid_report;
                    len       = sizeof(keyboard_hid_report);
                    break;
#if defined(RAW_ENABLE)
                case RAW_INTERFACE:
                    usbMsgPtr = (usbMsgPtr_t)raw_hid_report;
                    len       = sizeof(raw_hid_report);
                    break;
#endif
#if defined(MOUSE_ENABLE) || defined(EXTRAKEY_ENABLE)
                case MOUSE_EXTRA_INTERFACE:
                    usbMsgPtr = (usbMsgPtr_t)mouse_extra_hid_report;
                    len       = sizeof(mouse_extra_hid_report);
                    break;
#endif
#if defined(CONSOLE_ENABLE)
                case CONSOLE_INTERFACE:
                    usbMsgPtr = (usbMsgPtr_t)console_hid_report;
                    len       = sizeof(console_hid_report);
                    break;
#endif
            }
            break;
    }
    return len;
}<|MERGE_RESOLUTION|>--- conflicted
+++ resolved
@@ -580,34 +580,6 @@
 /*
  * Device descriptor
  */
-<<<<<<< HEAD
-#if USB_CFG_DESCR_PROPS_CONFIGURATION
-const PROGMEM char usbDescriptorConfiguration[] = {
-    /* USB configuration descriptor */
-    9,               /* sizeof(usbDescriptorConfiguration): length of descriptor in bytes */
-    USBDESCR_CONFIG, /* descriptor type */
-#    if defined(MOUSE_ENABLE) || defined(EXTRAKEY_ENABLE)
-    59,  // 9 + (9 + 9 + 7) + (9 + 9 + 7)
-#    else
-    34,  // 9 + (9 + 9 + 7)
-#    endif
-    0,
-// 18 + 7 * USB_CFG_HAVE_INTRIN_ENDPOINT + 7 * USB_CFG_HAVE_INTRIN_ENDPOINT3 + 9, 0,
-/* total length of data returned (including inlined descriptors) */
-#    if defined(MOUSE_ENABLE) || defined(EXTRAKEY_ENABLE)
-    2, /* number of interfaces in this configuration */
-#    else
-    1,
-#    endif
-    1, /* index of this configuration */
-    0, /* configuration name string index */
-#    if USB_CFG_IS_SELF_POWERED
-    (1 << 7) | USBATTR_SELFPOWER, /* attributes */
-#    else
-    (1 << 7), /* attributes */
-#    endif
-    USB_MAX_POWER_CONSUMPTION / 2, /* max USB current in 2mA units */
-=======
 const PROGMEM usbDeviceDescriptor_t usbDeviceDescriptor = {
     .header = {
         .bLength         = sizeof(usbDeviceDescriptor_t),
@@ -643,7 +615,6 @@
         .bmAttributes        = (1 << 7) | USBATTR_REMOTEWAKE,
         .bMaxPower           = USB_MAX_POWER_CONSUMPTION / 2
     },
->>>>>>> 22821045
 
     /*
      * Keyboard
@@ -736,35 +707,6 @@
     /*
      * Mouse/Extrakeys
      */
-<<<<<<< HEAD
-    /* Interface descriptor */
-    9,                             /* sizeof(usbDescrInterface): length of descriptor in bytes */
-    USBDESCR_INTERFACE,            /* descriptor type */
-    1,                             /* index of this interface */
-    0,                             /* alternate setting for this interface */
-    USB_CFG_HAVE_INTRIN_ENDPOINT3, /* endpoints excl 0: number of endpoint descriptors to follow */
-    0x03,                          /* CLASS: HID */
-    0,                             /* SUBCLASS: none */
-    0,                             /* PROTOCOL: none */
-    0,                             /* string index for interface */
-    /* HID descriptor */
-    9,                                    /* sizeof(usbDescrHID): length of descriptor in bytes */
-    USBDESCR_HID,                         /* descriptor type: HID */
-    0x01, 0x01,                           /* BCD representation of HID version */
-    0x00,                                 /* target country code */
-    0x01,                                 /* number of HID Report (or other HID class) Descriptor infos to follow */
-    0x22,                                 /* descriptor type: report */
-    sizeof(mouse_extra_hid_report), 0,    /* total length of report descriptor */
-#        if USB_CFG_HAVE_INTRIN_ENDPOINT3 /* endpoint descriptor for endpoint 3 */
-    /* Endpoint descriptor */
-    7,                                 /* sizeof(usbDescrEndpoint) */
-    USBDESCR_ENDPOINT,                 /* descriptor type = endpoint */
-    (char)(0x80 | USB_CFG_EP3_NUMBER), /* IN endpoint number 3 */
-    0x03,                              /* attrib: Interrupt endpoint */
-    8, 0,                              /* maximum packet size */
-    USB_POLLING_INTERVAL_MS,           /* in ms */
-#        endif
-=======
     .mouseExtraInterface = {
         .header = {
             .bLength         = sizeof(usbInterfaceDescriptor_t),
@@ -848,7 +790,6 @@
         .wMaxPacketSize      = CONSOLE_EPSIZE,
         .bInterval           = 0x01
     },
->>>>>>> 22821045
 #    endif
 };
 
