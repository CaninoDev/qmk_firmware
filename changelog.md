04-12-2019 - Add AltGr/RALT support to Send String (qmk#4046)   
04-12-2019 - Port DIRECT_PINS from split_common/matrix.c to matrix.c (qmk#5091)   
04-12-2019 - Enhancement for Eager debouncing (and Ergodox EZ host sleep fix) (qmk#5621)   
04-16-2019 - Fix logic for Combo feature (qmk#5610)   
04-16-2019 - Fix info.json for Ergodox EZ   
04-16-2019 - Add support for WS2812 based RGB Matrix   
04-18-2019 - Fix Eager Per Row Debouncing bug  
<<<<<<< HEAD
04-22-2019 - Improve Mousekey constant speed mode  
=======
04-22-2019 - Add new reactive modes (wide, cross, nexus) for RGB Matrix  
04-22-2019 - OLED Driver Features  
04-22-2019 - Add Split RGB support  
>>>>>>> ff2838d2
<|MERGE_RESOLUTION|>--- conflicted
+++ resolved
@@ -5,10 +5,7 @@
 04-16-2019 - Fix info.json for Ergodox EZ   
 04-16-2019 - Add support for WS2812 based RGB Matrix   
 04-18-2019 - Fix Eager Per Row Debouncing bug  
-<<<<<<< HEAD
 04-22-2019 - Improve Mousekey constant speed mode  
-=======
 04-22-2019 - Add new reactive modes (wide, cross, nexus) for RGB Matrix  
 04-22-2019 - OLED Driver Features  
-04-22-2019 - Add Split RGB support  
->>>>>>> ff2838d2
+04-22-2019 - Add Split RGB support  