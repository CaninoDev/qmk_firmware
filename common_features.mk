--- conflicted
+++ resolved
@@ -115,71 +115,42 @@
 endif
 
 RGB_MATRIX_ENABLE ?= no
-VALID_MATRIX_TYPES := yes IS31FL3731 IS31FL3733 custom
+VALID_MATRIX_TYPES := yes IS31FL3731 IS31FL3733 WS2812 custom
 ifneq ($(strip $(RGB_MATRIX_ENABLE)), no)
 ifeq ($(filter $(RGB_MATRIX_ENABLE),$(VALID_MATRIX_TYPES)),)
     $(error RGB_MATRIX_ENABLE="$(RGB_MATRIX_ENABLE)" is not a valid matrix type)
 endif
     OPT_DEFS += -DRGB_MATRIX_ENABLE
-<<<<<<< HEAD
+    SRC += $(QUANTUM_DIR)/color.c
+    SRC += $(QUANTUM_DIR)/rgb_matrix.c
+    SRC += $(QUANTUM_DIR)/rgb_matrix_drivers.c
+    CIE1931_CURVE = yes
+endif
+
+ifeq ($(strip $(RGB_MATRIX_ENABLE)), yes)
+  RGB_MATRIX_ENABLE = IS31FL3731
+endif
+
+ifeq ($(strip $(RGB_MATRIX_ENABLE)), IS31FL3731)
+    OPT_DEFS += -DRGB_MATRIX_ENABLE
     OPT_DEFS += -DIS31FL3731
     COMMON_VPATH += $(DRIVER_PATH)/issi
     SRC += is31fl3731.c
     SRC += i2c_master.c
-=======
->>>>>>> 5d47231f
-    SRC += $(QUANTUM_DIR)/color.c
-    SRC += $(QUANTUM_DIR)/rgb_matrix.c
-    SRC += $(QUANTUM_DIR)/rgb_matrix_drivers.c
-    CIE1931_CURVE = yes
-endif
-
-<<<<<<< HEAD
-ifeq ($(strip $(RGB_MATRIX_ENABLE)), IS31FL3731)
-    OPT_DEFS += -DRGB_MATRIX_ENABLE
-=======
-ifeq ($(strip $(RGB_MATRIX_ENABLE)), yes)
-	RGB_MATRIX_ENABLE = IS31FL3731
-endif
-
-ifeq ($(strip $(RGB_MATRIX_ENABLE)), IS31FL3731)
->>>>>>> 5d47231f
-    OPT_DEFS += -DIS31FL3731
-    COMMON_VPATH += $(DRIVER_PATH)/issi
-    SRC += is31fl3731.c
-    SRC += i2c_master.c
-<<<<<<< HEAD
-    SRC += $(QUANTUM_DIR)/color.c
-    SRC += $(QUANTUM_DIR)/rgb_matrix.c
-    CIE1931_CURVE = yes
 endif
 
 ifeq ($(strip $(RGB_MATRIX_ENABLE)), IS31FL3733)
     OPT_DEFS += -DRGB_MATRIX_ENABLE
-=======
-endif
-
-ifeq ($(strip $(RGB_MATRIX_ENABLE)), IS31FL3733)
->>>>>>> 5d47231f
     OPT_DEFS += -DIS31FL3733
     COMMON_VPATH += $(DRIVER_PATH)/issi
     SRC += is31fl3733.c
     SRC += i2c_master.c
-<<<<<<< HEAD
-    SRC += $(QUANTUM_DIR)/color.c
-    SRC += $(QUANTUM_DIR)/rgb_matrix.c
-    CIE1931_CURVE = yes
 endif
 
 ifeq ($(strip $(RGB_MATRIX_ENABLE)), WS2812)
     OPT_DEFS += -DRGB_MATRIX_ENABLE
     OPT_DEFS += -DWS2812
     SRC += ws2812.c
-    SRC += $(QUANTUM_DIR)/color.c
-    SRC += $(QUANTUM_DIR)/rgb_matrix.c
-    CIE1931_CURVE = yes
-=======
->>>>>>> 5d47231f
 endif
 
 ifeq ($(strip $(TAP_DANCE_ENABLE)), yes)
@@ -270,14 +241,11 @@
 ifeq ($(strip $(DYNAMIC_KEYMAP_ENABLE)), yes)
     OPT_DEFS += -DDYNAMIC_KEYMAP_ENABLE
     SRC += $(QUANTUM_DIR)/dynamic_keymap.c
-<<<<<<< HEAD
-=======
 endif
 
 ifeq ($(strip $(LEADER_ENABLE)), yes)
   SRC += $(QUANTUM_DIR)/process_keycode/process_leader.c
   OPT_DEFS += -DLEADER_ENABLE
->>>>>>> 5d47231f
 endif
 
 QUANTUM_SRC:= \
@@ -293,17 +261,6 @@
     endif
 endif
 
-<<<<<<< HEAD
-ifndef CUSTOM_MATRIX
-    ifeq ($(strip $(SPLIT_KEYBOARD)), yes)
-        QUANTUM_SRC += $(QUANTUM_DIR)/split_common/matrix.c
-    else
-        QUANTUM_SRC += $(QUANTUM_DIR)/matrix.c
-    endif
-endif
-
-=======
->>>>>>> 5d47231f
 ifeq ($(strip $(SPLIT_KEYBOARD)), yes)
     OPT_DEFS += -DSPLIT_KEYBOARD
     QUANTUM_SRC += $(QUANTUM_DIR)/split_common/split_flags.c \
