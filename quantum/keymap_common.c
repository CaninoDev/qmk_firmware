/*
Copyright 2012,2013 Jun Wako <wakojun@gmail.com>

This program is free software: you can redistribute it and/or modify
it under the terms of the GNU General Public License as published by
the Free Software Foundation, either version 2 of the License, or
(at your option) any later version.

This program is distributed in the hope that it will be useful,
but WITHOUT ANY WARRANTY; without even the implied warranty of
MERCHANTABILITY or FITNESS FOR A PARTICULAR PURPOSE.  See the
GNU General Public License for more details.

You should have received a copy of the GNU General Public License
along with this program.  If not, see <http://www.gnu.org/licenses/>.
*/

#include "keymap_common.h"
#include "report.h"
#include "keycode.h"
#include "action_layer.h"
#include <util/delay.h>
#include "action.h"
#include "action_macro.h"
#include "debug.h"
#include "backlight.h"
#include "keymap_midi.h"
#include "bootloader.h"
#include "eeconfig.h"

extern keymap_config_t keymap_config;

#include <stdio.h>
#include <inttypes.h>
#ifdef AUDIO_ENABLE
    #include "audio.h"
<<<<<<< HEAD
    #ifndef TONE_GOODBYE
    #define TONE_GOODBYE { \
        {440.0*pow(2.0,(31)/12.0), 8}, \
        {440.0*pow(2.0,(24)/12.0), 8}, \
        {440.0*pow(2.0,(19)/12.0), 12}, \
    } 
    #endif
    float tone_goodbye[][2] = TONE_GOODBYE;
#endif
=======

    #ifndef TONE_GOODBYE
    	#define TONE_GOODBYE OLKB_GOODBYE
    #endif /*! TONE_GOODBYE */

    float tone_goodbye[][2] = SONG(TONE_GOODBYE);
#endif /* AUDIO_ENABLE */
>>>>>>> 23231fa5

static action_t keycode_to_action(uint16_t keycode);

/* converts key to action */
action_t action_for_key(uint8_t layer, keypos_t key)
{
	// 16bit keycodes - important
    uint16_t keycode = keymap_key_to_keycode(layer, key);

    switch (keycode) {
        case KC_FN0 ... KC_FN31:
            return keymap_fn_to_action(keycode);
        case KC_CAPSLOCK:
        case KC_LOCKING_CAPS:
            if (keymap_config.swap_control_capslock || keymap_config.capslock_to_control) {
                return keycode_to_action(KC_LCTL);
            }
            return keycode_to_action(keycode);
        case KC_LCTL:
            if (keymap_config.swap_control_capslock) {
                return keycode_to_action(KC_CAPSLOCK);
            }
            return keycode_to_action(KC_LCTL);
        case KC_LALT:
            if (keymap_config.swap_lalt_lgui) {
                if (keymap_config.no_gui) {
                    return keycode_to_action(ACTION_NO);
                }
                return keycode_to_action(KC_LGUI);
            }
            return keycode_to_action(KC_LALT);
        case KC_LGUI:
            if (keymap_config.swap_lalt_lgui) {
                return keycode_to_action(KC_LALT);
            }
            if (keymap_config.no_gui) {
                return keycode_to_action(ACTION_NO);
            }
            return keycode_to_action(KC_LGUI);
        case KC_RALT:
            if (keymap_config.swap_ralt_rgui) {
                if (keymap_config.no_gui) {
                    return keycode_to_action(ACTION_NO);
                }
                return keycode_to_action(KC_RGUI);
            }
            return keycode_to_action(KC_RALT);
        case KC_RGUI:
            if (keymap_config.swap_ralt_rgui) {
                return keycode_to_action(KC_RALT);
            }
            if (keymap_config.no_gui) {
                return keycode_to_action(ACTION_NO);
            }
            return keycode_to_action(KC_RGUI);
        case KC_GRAVE:
            if (keymap_config.swap_grave_esc) {
                return keycode_to_action(KC_ESC);
            }
            return keycode_to_action(KC_GRAVE);
        case KC_ESC:
            if (keymap_config.swap_grave_esc) {
                return keycode_to_action(KC_GRAVE);
            }
            return keycode_to_action(KC_ESC);
        case KC_BSLASH:
            if (keymap_config.swap_backslash_backspace) {
                return keycode_to_action(KC_BSPACE);
            }
            return keycode_to_action(KC_BSLASH);
        case KC_BSPACE:
            if (keymap_config.swap_backslash_backspace) {
                return keycode_to_action(KC_BSLASH);
            }
            return keycode_to_action(KC_BSPACE);
        default:
            return keycode_to_action(keycode);
    }
}


/* Macro */
__attribute__ ((weak))
const macro_t *action_get_macro(keyrecord_t *record, uint8_t id, uint8_t opt)
{
    return MACRO_NONE;
}

/* Function */
__attribute__ ((weak))
void action_function(keyrecord_t *record, uint8_t id, uint8_t opt)
{
}

/* translates keycode to action */
static action_t keycode_to_action(uint16_t keycode)
{
    action_t action;
    switch (keycode) {
        case KC_A ... KC_EXSEL:
        case KC_LCTRL ... KC_RGUI:
            action.code = ACTION_KEY(keycode);
            break;
        case KC_SYSTEM_POWER ... KC_SYSTEM_WAKE:
            action.code = ACTION_USAGE_SYSTEM(KEYCODE2SYSTEM(keycode));
            break;
        case KC_AUDIO_MUTE ... KC_WWW_FAVORITES:
            action.code = ACTION_USAGE_CONSUMER(KEYCODE2CONSUMER(keycode));
            break;
        case KC_MS_UP ... KC_MS_ACCEL2:
            action.code = ACTION_MOUSEKEY(keycode);
            break;
        case KC_TRNS:
            action.code = ACTION_TRANSPARENT;
            break;
        case 0x0100 ... 0x1FFF: ;
            // Has a modifier
            // Split it up
            action.code = ACTION_MODS_KEY(keycode >> 8, keycode & 0xFF); // adds modifier to key
            break;
        case 0x2000 ... 0x2FFF:
            // Is a shortcut for function layer, pull last 12bits
            // This means we have 4,096 FN macros at our disposal
            return keymap_func_to_action(keycode & 0xFFF);
            break;
        case 0x3000 ... 0x3FFF: ;
            // When the code starts with 3, it's an action macro.
            action.code = ACTION_MACRO(keycode & 0xFF);
            break;
    #ifdef BACKLIGHT_ENABLE
        case BL_0 ... BL_15:
            action.code = ACTION_BACKLIGHT_LEVEL(keycode & 0x000F);
            break;
        case BL_DEC:
            action.code = ACTION_BACKLIGHT_DECREASE();
            break;
        case BL_INC:
            action.code = ACTION_BACKLIGHT_INCREASE();
            break;
        case BL_TOGG:
            action.code = ACTION_BACKLIGHT_TOGGLE();
            break;
        case BL_STEP:
            action.code = ACTION_BACKLIGHT_STEP();
            break;
    #endif
        case RESET: ; // RESET is 0x5000, which is why this is here
            clear_keyboard();
            #ifdef AUDIO_ENABLE
                PLAY_NOTE_ARRAY(tone_goodbye, false, 0);
            #endif
            _delay_ms(250);
            #ifdef ATREUS_ASTAR
                *(uint16_t *)0x0800 = 0x7777; // these two are a-star-specific
            #endif
            bootloader_jump();
            break;
        case DEBUG: ; // DEBUG is 0x5001
            print("\nDEBUG: enabled.\n");
            debug_enable = true;
            break;
        case 0x5002 ... 0x50FF:
            // MAGIC actions (BOOTMAGIC without the boot)
            if (!eeconfig_is_enabled()) {
                eeconfig_init();
            }
            /* keymap config */
            keymap_config.raw = eeconfig_read_keymap();
            if (keycode == MAGIC_SWAP_CONTROL_CAPSLOCK) {
                keymap_config.swap_control_capslock = 1;
            } else if (keycode == MAGIC_CAPSLOCK_TO_CONTROL) {
                keymap_config.capslock_to_control = 1;
            } else if (keycode == MAGIC_SWAP_LALT_LGUI) {
                keymap_config.swap_lalt_lgui = 1;
            } else if (keycode == MAGIC_SWAP_RALT_RGUI) {
                keymap_config.swap_ralt_rgui = 1;
            } else if (keycode == MAGIC_NO_GUI) {
                keymap_config.no_gui = 1;
            } else if (keycode == MAGIC_SWAP_GRAVE_ESC) {
                keymap_config.swap_grave_esc = 1;
            } else if (keycode == MAGIC_SWAP_BACKSLASH_BACKSPACE) {
                keymap_config.swap_backslash_backspace = 1;
            } else if (keycode == MAGIC_HOST_NKRO) {
                keymap_config.nkro = 1;
            } else if (keycode == MAGIC_SWAP_ALT_GUI) {
                keymap_config.swap_lalt_lgui = 1;
                keymap_config.swap_ralt_rgui = 1;
            }
            /* UNs */
            else if (keycode == MAGIC_UNSWAP_CONTROL_CAPSLOCK) {
                keymap_config.swap_control_capslock = 0;
            } else if (keycode == MAGIC_UNCAPSLOCK_TO_CONTROL) {
                keymap_config.capslock_to_control = 0;
            } else if (keycode == MAGIC_UNSWAP_LALT_LGUI) {
                keymap_config.swap_lalt_lgui = 0;
            } else if (keycode == MAGIC_UNSWAP_RALT_RGUI) {
                keymap_config.swap_ralt_rgui = 0;
            } else if (keycode == MAGIC_UNNO_GUI) {
                keymap_config.no_gui = 0;
            } else if (keycode == MAGIC_UNSWAP_GRAVE_ESC) {
                keymap_config.swap_grave_esc = 0;
            } else if (keycode == MAGIC_UNSWAP_BACKSLASH_BACKSPACE) {
                keymap_config.swap_backslash_backspace = 0;
            } else if (keycode == MAGIC_UNHOST_NKRO) {
                keymap_config.nkro = 0;
            } else if (keycode == MAGIC_UNSWAP_ALT_GUI) {
                keymap_config.swap_lalt_lgui = 0;
                keymap_config.swap_ralt_rgui = 0;
            }
            eeconfig_write_keymap(keymap_config.raw);
            break;
        case 0x5100 ... 0x5FFF: ;
            // Layer movement shortcuts
            // See .h to see constraints/usage
            int type = (keycode >> 0x8) & 0xF;
            if (type == 0x1) {
                // Layer set "GOTO"
                int when = (keycode >> 0x4) & 0x3;
                int layer = keycode & 0xF;
                action.code = ACTION_LAYER_SET(layer, when);
            } else if (type == 0x2) {
                // Momentary layer
                int layer = keycode & 0xFF;
                action.code = ACTION_LAYER_MOMENTARY(layer);
            } else if (type == 0x3) {
                // Set default layer
                int layer = keycode & 0xFF;
                action.code = ACTION_DEFAULT_LAYER_SET(layer);
            } else if (type == 0x4) {
                // Set default layer
                int layer = keycode & 0xFF;
                action.code = ACTION_LAYER_TOGGLE(layer);
            }
            break;
    #ifdef MIDI_ENABLE
        case 0x6000 ... 0x6FFF:
            action.code =  ACTION_FUNCTION_OPT(keycode & 0xFF, (keycode & 0x0F00) >> 8);
            break;
    #endif
        case 0x7000 ... 0x7FFF:
            action.code = ACTION_MODS_TAP_KEY((keycode >> 0x8) & 0xF, keycode & 0xFF);
            break;
        case 0x8000 ... 0x8FFF:
            action.code = ACTION_LAYER_TAP_KEY((keycode >> 0x8) & 0xF, keycode & 0xFF);
            break;
    #ifdef UNICODE_ENABLE
        case 0x8000000 ... 0x8FFFFFF:
            uint16_t unicode = keycode & ~(0x8000);
            action.code =  ACTION_FUNCTION_OPT(unicode & 0xFF, (unicode & 0xFF00) >> 8);
            break;
    #endif
        default:
            action.code = ACTION_NO;
            break;
    }
    return action;
}


/* translates key to keycode */
uint16_t keymap_key_to_keycode(uint8_t layer, keypos_t key)
{
	// Read entire word (16bits)
    return pgm_read_word(&keymaps[(layer)][(key.row)][(key.col)]);
}

/* translates Fn keycode to action */
action_t keymap_fn_to_action(uint16_t keycode)
{
    return (action_t){ .code = pgm_read_word(&fn_actions[FN_INDEX(keycode)]) };
}

action_t keymap_func_to_action(uint16_t keycode)
{
	// For FUNC without 8bit limit
    return (action_t){ .code = pgm_read_word(&fn_actions[(int)keycode]) };
}

void update_tri_layer(uint8_t layer1, uint8_t layer2, uint8_t layer3) {
  if (IS_LAYER_ON(layer1) && IS_LAYER_ON(layer2)) {
    layer_on(layer3);
  } else {
    layer_off(layer3);
  }
}<|MERGE_RESOLUTION|>--- conflicted
+++ resolved
@@ -34,17 +34,6 @@
 #include <inttypes.h>
 #ifdef AUDIO_ENABLE
     #include "audio.h"
-<<<<<<< HEAD
-    #ifndef TONE_GOODBYE
-    #define TONE_GOODBYE { \
-        {440.0*pow(2.0,(31)/12.0), 8}, \
-        {440.0*pow(2.0,(24)/12.0), 8}, \
-        {440.0*pow(2.0,(19)/12.0), 12}, \
-    } 
-    #endif
-    float tone_goodbye[][2] = TONE_GOODBYE;
-#endif
-=======
 
     #ifndef TONE_GOODBYE
     	#define TONE_GOODBYE OLKB_GOODBYE
@@ -52,7 +41,6 @@
 
     float tone_goodbye[][2] = SONG(TONE_GOODBYE);
 #endif /* AUDIO_ENABLE */
->>>>>>> 23231fa5
 
 static action_t keycode_to_action(uint16_t keycode);
 
